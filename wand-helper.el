--- conflicted
+++ resolved
@@ -1,10 +1,6 @@
 ;;; wand-helper.el --- Helpers for Wand
 
-<<<<<<< HEAD
 ;; Copyright (C) 2014-2022 Ha-Duong Nguyen (@cmpitg)
-=======
-;; Copyright (C) 2014-2021 Ha-Duong Nguyen (@cmpitg)
->>>>>>> 08c3d915
 
 ;; Author: Ha-Duong Nguyen <cmpitgATgmail>
 ;; Keywords: extensions, tools
@@ -27,16 +23,14 @@
 
 ;;; Code:
 
-<<<<<<< HEAD
+(require 'cl-lib)
+
 (defun wand-helper:find (pred xs)
   "Finds and returns the first element from the list XS that satisfies PRED.
 If no element is found, returns nil."
-    (cl-loop for x in xs
-             when (funcall pred x)
-             return x))
-=======
-(require 'cl-lib)
->>>>>>> 08c3d915
+  (cl-loop for x in xs
+           when (funcall pred x)
+           return x))
 
 (defun wand-helper:get-selection ()
   "Returns the current region/selection if exists.  If not,
